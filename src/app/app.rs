use eframe::{App as EguiApp, Frame};
use eframe::emath;
use eframe::egui::{pos2, CentralPanel, Color32, ColorImage, Context, Pos2, Rect, Sense, Shape, SidePanel,  TextureId, TextureOptions, Ui, Vec2};
use crate::app::vector_input::*;
use crate::constants::*;
use crate::object::Object;
use crate::render::Render;
use crate::types::*;

pub struct App {
    objects: Vec<Object>,
    selected_object: Option<usize>,

    render: Render,
    image: ColorImage,

    primary_color: [u8; 4],
    secondary_color: [u8; 4],

    vrp: VectorInputData,
    p: VectorInputData,
    y: VectorInputData,

    l: VectorInputData,

    _control_points: Vec<Vec3>,

    theme: Theme,
}

impl Default for App {
    fn default() -> Self {
        let render = Render::new();

        let buffer = render.buffer.clone();
        let size = [render.buffer_width, render.buffer_height];
        let image = ColorImage::from_rgba_premultiplied(size, &buffer);

        let mut objects = Vec::new();
<<<<<<< HEAD
        objects.push(Object::new(2, 2, 6, 6, 3));
        objects[0].scale(40.0);
        objects[0].translate(&Vec3::new(300.0, 200.0, 0.0));
=======
        objects.push(Object::new(2, 2, 3, 3, 3));
        objects[0].calc_srt_convertions(&render.m_sru_srt);
        objects[0].scale(40.0, &render.m_sru_srt);
        objects[0].translate(&Vec3::new(300.0, 200.0, 0.0), &render.m_sru_srt);
        objects[0].calc_centroid();
>>>>>>> ee75bd6e

        Self {
            objects,
            selected_object: Some(0),

            render,
            image,

            primary_color: [0, 255, 0, 255],
            secondary_color: [255, 0, 0, 255],

            vrp: VectorInputData::new(0.0, 0.0, 0.0),
            p: VectorInputData::default(),
            y: VectorInputData::new(0.0, 1.0, 0.0),
            l: VectorInputData::default(),

            _control_points: vec![
                Vec3::new(100.0, 100.0, 0.0),
                Vec3::new(200.0, 200.0, 0.0),
                Vec3::new(300.0, 100.0, 0.0),
            ],

            theme: Theme::Dark,
        }
    }
}

impl EguiApp for App {
    fn update(&mut self, ctx: &Context, _frame: &mut Frame) {
        SidePanel::right("side_panel")
            .exact_width(GUI_SIDEBAR_WIDTH)
            .resizable(false)
            .show(ctx,  |ui| {
                self.side_panel_content(ui);
            });

        CentralPanel::default()
            .show(ctx, |ui| {
                self.central_panel_content(ui);
            });

        ctx.set_visuals(self.theme.visuals());
    }
}

impl App {
    pub fn redraw(&mut self) {
        //let start = Instant::now();

        self.render.clean_buffers();
        for object in &mut self.objects {
            let primary_edge_color = self.primary_color;
            let secondary_edge_color = self.secondary_color;
            let render = &mut self.render;
            render.render(object, primary_edge_color, secondary_edge_color);
        }

        let buffer = self.render.buffer.clone();
        let size = [self.render.buffer_width, self.render.buffer_height];
        self.image = ColorImage::from_rgba_premultiplied(size, &buffer);

        //self.duration = start.elapsed();
    }

    pub fn side_panel_content(&mut self, ui: &mut Ui) {
<<<<<<< HEAD
        ui.heading("Tema");
        ui.radio_value(&mut self.theme, Theme::Light, "Claro");
        ui.radio_value(&mut self.theme, Theme::Dark, "Escuro");

=======
>>>>>>> ee75bd6e
        ui.heading("Projeto");
        if ui.button("Salvar projeto").clicked() {
            //self.save_objects();
        }
        if ui.button("Carregar projeto").clicked() {
           // self.load_objects();
        }
        ui.separator();
<<<<<<< HEAD
=======

        ui.horizontal( |ui| {
            ui.label("Tema:");
            ui.radio_value(&mut self.theme, Theme::Light, "Claro");
            ui.radio_value(&mut self.theme, Theme::Dark, "Escuro");
        });
>>>>>>> ee75bd6e

        ui.horizontal( |ui| {
            ui.label("Cor primaria:");
            ui.color_edit_button_srgba_unmultiplied(&mut self.primary_color);
        });

        ui.horizontal( |ui| {
            ui.label("Cor secundaria:");
            ui.color_edit_button_srgba_unmultiplied(&mut self.secondary_color);
        });

        ui.collapsing("Câmera", |ui| {
            vector_input(ui, "VRP (posição da câmera)", &mut self.vrp);
            vector_input(ui, "P", &mut self.p);
            vector_input(ui, "Y", &mut self.y);
        });

        ui.collapsing("Iluminação", |ui| {
            vector_input(ui, "L (posição da lâmpada)", &mut self.l);
        });

        ui.separator();

        if ui.button("Rodar").clicked() {
            if let Some(idx) = self.selected_object {
<<<<<<< HEAD
                self.objects[idx].rotate_z(0.1);
=======
                self.objects[idx].rotate_z(0.1, &self.render.m_sru_srt);
>>>>>>> ee75bd6e
            }
        }
    }

    pub fn central_panel_content(&mut self, ui: &mut Ui) {
        let (response, painter) =
            ui.allocate_painter(Vec2::new(GUI_VIEWPORT_WIDTH, GUI_VIEWPORT_HEIGHT), Sense::hover());
        let to_screen = emath::RectTransform::from_to(
            Rect::from_min_size(Pos2::ZERO, response.rect.size()),
            response.rect,
        );

        let name = "render";
        let options = TextureOptions::default();
        let texture = ui.ctx().load_texture(name, self.image.clone(), options);
        let texture_id = TextureId::from(&texture);
        let uv = Rect {
            min: Pos2::new(0.0, 0.0),
            max: Pos2::new(1.0, 1.0),
        };
        painter.image(texture_id, response.rect, uv, Color32::WHITE);

        if let Some(idx) = self.selected_object {
            let m_sru_srt: Mat4 = self.render.m_sru_srt.clone();
            let m_srt_sru: Mat4 = m_sru_srt.try_inverse().unwrap(); //.unwrap_or_else(Mat4::identity);

            let control_point_radius = 2.0;
            let control_points_srt: Vec<Vec3> = self.render.calc_srt_control_points(&self.objects[idx].control_points);
            let control_points: &mut Vec<Vec3> = &mut self.objects[idx].control_points;

            let mut dragged = false;
            let mut shapes = Vec::new();

            for (i, control_point) in control_points_srt.iter().enumerate() {
                let mut point = pos2(control_point.x, control_point.y);
                let size = Vec2::splat(2.0 * control_point_radius);

                let point_in_screen = to_screen.transform_pos(point);
                let point_rect = Rect::from_center_size(point_in_screen, size);
                let point_id = response.id.with(i);
                let point_response = ui.interact(point_rect, point_id, Sense::drag());

                if point_response.dragged() {
                    let drag_delta: Vec2 = point_response.drag_delta();
                    let drag_delta_sru = m_srt_sru * Mat4x1::new(drag_delta.x, drag_delta.y, 0.0, 1.0);

                    point += drag_delta;
                    control_points[i] += mat4x1_to_vec3(&drag_delta_sru);

                    dragged = true;
                }

                let point_in_screen = to_screen.transform_pos(point);
                shapes.push(Shape::circle_filled(point_in_screen, control_point_radius, Color32::RED));
            }

            painter.extend(shapes);

            if dragged {
                self.objects[idx].calc_mesh();
                self.objects[idx].calc_centroid();
                self.redraw();
            }
        }
    }
}

#[derive(PartialEq)]
enum Theme {
    Light,
    Dark,
}

impl Theme {
    fn visuals(&self) -> eframe::egui::Visuals {
        match self {
            Theme::Light => eframe::egui::Visuals::light(),
            Theme::Dark => eframe::egui::Visuals::dark(),
        }
    }
}<|MERGE_RESOLUTION|>--- conflicted
+++ resolved
@@ -37,17 +37,9 @@
         let image = ColorImage::from_rgba_premultiplied(size, &buffer);
 
         let mut objects = Vec::new();
-<<<<<<< HEAD
         objects.push(Object::new(2, 2, 6, 6, 3));
         objects[0].scale(40.0);
         objects[0].translate(&Vec3::new(300.0, 200.0, 0.0));
-=======
-        objects.push(Object::new(2, 2, 3, 3, 3));
-        objects[0].calc_srt_convertions(&render.m_sru_srt);
-        objects[0].scale(40.0, &render.m_sru_srt);
-        objects[0].translate(&Vec3::new(300.0, 200.0, 0.0), &render.m_sru_srt);
-        objects[0].calc_centroid();
->>>>>>> ee75bd6e
 
         Self {
             objects,
@@ -113,13 +105,10 @@
     }
 
     pub fn side_panel_content(&mut self, ui: &mut Ui) {
-<<<<<<< HEAD
         ui.heading("Tema");
         ui.radio_value(&mut self.theme, Theme::Light, "Claro");
         ui.radio_value(&mut self.theme, Theme::Dark, "Escuro");
 
-=======
->>>>>>> ee75bd6e
         ui.heading("Projeto");
         if ui.button("Salvar projeto").clicked() {
             //self.save_objects();
@@ -128,15 +117,6 @@
            // self.load_objects();
         }
         ui.separator();
-<<<<<<< HEAD
-=======
-
-        ui.horizontal( |ui| {
-            ui.label("Tema:");
-            ui.radio_value(&mut self.theme, Theme::Light, "Claro");
-            ui.radio_value(&mut self.theme, Theme::Dark, "Escuro");
-        });
->>>>>>> ee75bd6e
 
         ui.horizontal( |ui| {
             ui.label("Cor primaria:");
@@ -162,11 +142,7 @@
 
         if ui.button("Rodar").clicked() {
             if let Some(idx) = self.selected_object {
-<<<<<<< HEAD
                 self.objects[idx].rotate_z(0.1);
-=======
-                self.objects[idx].rotate_z(0.1, &self.render.m_sru_srt);
->>>>>>> ee75bd6e
             }
         }
     }
